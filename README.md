# Yang's Home Assistant configuration files

This repository contains my Home Assistant configuration files.

## My partial list of devices integrated with Home Assistant

**Connected via Zooz 700 Series Z-Wave Dongle**
- Lots of Zwave in-wall smart light & fan switches various mfrs
- ZWave PIR sensors
- Bali/Springs Window Fashions motorized shades
- Schlage BE469 Door Locks
- Window/Door sensors 

**Connected via ESP8266 or ESP32 (DIY)**
- Microwave motion/presence sensors
- Various temperature humidity sensors 
- Luminosity sensors
- Washer current sensor (SonOff S31/Tasmota)
- Garage door monitor & controller
- Water leak detection system w/valve, pressure sensor, moisture sensors

<<<<<<< HEAD
**Connected via Sonoff/Tasmota Zigbee Bridge (ZHA)**
- Xiaomi/Aquara pushbutton switch
- BlitzWolf ZigBee Water Leak Sensor
- GZTH Tuya Zigbee 3.0 Water Leak Sensor


=======
>>>>>>> fd106df9
**Other fun stuff working with Home Assistant**
- Amazon Echo
- Ecobee Lite Thermostat & remote sensors
- Sensibo Sky Smart AC Controller
- Neato Botvac D5 Connected
- OpnSense Router
- Sonos WiFi/Ethernet Speakers
- Ambient Weather WS-0900-IP Weather Station
- Misc ONVIF/RTSP capable network cameras
- ESPresense Bluetooth Presence Detection
- Flux LED strip controllers
- LG washer & dryer
<<<<<<< HEAD
=======
- Xiaomi/Aquara zigbee buttons
- Weber iGrill
- Xiaomi Miscale2 body Composition Scale
>>>>>>> fd106df9





<|MERGE_RESOLUTION|>--- conflicted
+++ resolved
@@ -19,33 +19,27 @@
 - Garage door monitor & controller
 - Water leak detection system w/valve, pressure sensor, moisture sensors
 
-<<<<<<< HEAD
 **Connected via Sonoff/Tasmota Zigbee Bridge (ZHA)**
 - Xiaomi/Aquara pushbutton switch
 - BlitzWolf ZigBee Water Leak Sensor
 - GZTH Tuya Zigbee 3.0 Water Leak Sensor
 
 
-=======
->>>>>>> fd106df9
 **Other fun stuff working with Home Assistant**
 - Amazon Echo
 - Ecobee Lite Thermostat & remote sensors
 - Sensibo Sky Smart AC Controller
 - Neato Botvac D5 Connected
-- OpnSense Router
+- OPNSense Router
 - Sonos WiFi/Ethernet Speakers
 - Ambient Weather WS-0900-IP Weather Station
 - Misc ONVIF/RTSP capable network cameras
 - ESPresense Bluetooth Presence Detection
 - Flux LED strip controllers
 - LG washer & dryer
-<<<<<<< HEAD
-=======
 - Xiaomi/Aquara zigbee buttons
 - Weber iGrill
 - Xiaomi Miscale2 body Composition Scale
->>>>>>> fd106df9
 
 
 
