--- conflicted
+++ resolved
@@ -19,19 +19,11 @@
 - Garage door monitor & controller
 - Water leak detection system w/valve, pressure sensor, moisture sensors
 
-<<<<<<< HEAD
-**Connected via Sonoff/Tasmota Zigbee Bridge (ZHA)**
-=======
 **Connected via Sonoff Zigbee 3.0 Dongle (Zigbee2MQTT)**
->>>>>>> 9488d4eb
 - Xiaomi/Aquara pushbutton switch
 - BlitzWolf ZigBee Water Leak Sensor
 - GZTH Tuya Zigbee 3.0 Water Leak Sensor
 
-<<<<<<< HEAD
-
-=======
->>>>>>> 9488d4eb
 **Other fun stuff working with Home Assistant**
 - Amazon Echo
 - Ecobee Lite Thermostat & remote sensors
